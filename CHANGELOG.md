--- conflicted
+++ resolved
@@ -1,9 +1,6 @@
 ## Version 1.1 (in progress)
-<<<<<<< HEAD
 * Added support for basic enumerations [#12](https://github.com/CLIUtils/CLI11/issues/12)
-=======
 * Added `app.parse_order()` with original parse order
->>>>>>> 21559bd1
 
 ## Version 1.0
 * Cleanup using `clang-tidy` and `clang-format`
